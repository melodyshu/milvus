--- conflicted
+++ resolved
@@ -29,11 +29,8 @@
 - MS-492 - Drop index failed if index have been created with index_type: FLAT
 - MS-493 - Knowhere unittest crash
 - MS-453 - GPU search error when nprobe set more than 1024
-<<<<<<< HEAD
+- MS-510 - unittest out of memory and crashed
 - MS-119 - The problem of combining the log files
-=======
-- MS-510 - unittest out of memory and crashed
->>>>>>> c2cb745d
 
 ## Improvement
 - MS-327 - Clean code for milvus
