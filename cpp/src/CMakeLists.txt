--- conflicted
+++ resolved
@@ -77,10 +77,6 @@
         sqlite
         thrift
         yaml-cpp
-<<<<<<< HEAD
-=======
-        faiss
->>>>>>> a7766318
         prometheus-cpp-push
         prometheus-cpp-pull
         prometheus-cpp-core
@@ -104,7 +100,6 @@
 endif()
 if(${BUILD_FAISS_WITH_MKL} STREQUAL "ON")
     set(third_party_libs ${third_party_libs}
-            ${MKL_LIBS}
             ${MKL_LIBS})
 else()
     set(third_party_libs ${third_party_libs}
