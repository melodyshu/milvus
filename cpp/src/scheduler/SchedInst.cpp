--- conflicted
+++ resolved
@@ -35,25 +35,6 @@
             auto &resconf = resource.second;
             auto type = resconf.GetValue(server::CONFIG_RESOURCE_TYPE);
 //        auto memory = resconf.GetInt64Value(server::CONFIG_RESOURCE_MEMORY);
-<<<<<<< HEAD
-        auto device_id = resconf.GetInt64Value(server::CONFIG_RESOURCE_DEVICE_ID);
-        auto enable_loader = resconf.GetBoolValue(server::CONFIG_RESOURCE_ENABLE_LOADER);
-        auto enable_executor = resconf.GetBoolValue(server::CONFIG_RESOURCE_ENABLE_EXECUTOR);
-
-        auto res = ResMgrInst::GetInstance()->Add(ResourceFactory::Create(resname,
-                                                               type,
-                                                               device_id,
-                                                               enable_loader,
-                                                               enable_executor));
-
-        if (res.lock()->type() == ResourceType::GPU) {
-            auto pinned_memory = resconf.GetInt64Value(server::CONFIG_RESOURCE_PIN_MEMORY, 300);
-            auto temp_memory = resconf.GetInt64Value(server::CONFIG_RESOURCE_TEMP_MEMORY, 300);
-            auto resource_num = resconf.GetInt64Value(server::CONFIG_RESOURCE_NUM, 2);
-            pinned_memory = 1024 * 1024 * pinned_memory;
-            temp_memory = 1024 * 1024 * temp_memory;
-            knowhere::FaissGpuResourceMgr::GetInstance().InitDevice(device_id, pinned_memory, temp_memory, resource_num);
-=======
             auto device_id = resconf.GetInt64Value(server::CONFIG_RESOURCE_DEVICE_ID);
             auto enable_loader = resconf.GetBoolValue(server::CONFIG_RESOURCE_ENABLE_LOADER);
             auto enable_executor = resconf.GetBoolValue(server::CONFIG_RESOURCE_ENABLE_EXECUTOR);
@@ -67,7 +48,7 @@
                                                                               enable_loader,
                                                                               enable_executor));
 
-            if (res.lock()->Type() == ResourceType::GPU) {
+            if (res.lock()->type() == ResourceType::GPU) {
                 auto pinned_memory = resconf.GetInt64Value(server::CONFIG_RESOURCE_PIN_MEMORY, 300);
                 auto temp_memory = resconf.GetInt64Value(server::CONFIG_RESOURCE_TEMP_MEMORY, 300);
                 auto resource_num = resconf.GetInt64Value(server::CONFIG_RESOURCE_NUM, 2);
@@ -78,7 +59,6 @@
                                                                         temp_memory,
                                                                         resource_num);
             }
->>>>>>> 2a95d12b
         }
 
         knowhere::FaissGpuResourceMgr::GetInstance().InitResource();
